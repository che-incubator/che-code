--- conflicted
+++ resolved
@@ -250,15 +250,8 @@
 
 	// The settings have changed. Is send on server activation as well.
 	connection.onDidChangeConfiguration((change) => {
-<<<<<<< HEAD
 		const settings = <Settings>change.settings;
-		if (runtime.configureHttpRequests) {
-			runtime.configureHttpRequests(settings?.http?.proxy, !!settings.http?.proxyStrictSSL);
-		}
-=======
-		let settings = <Settings>change.settings;
 		runtime.configureHttpRequests?.(settings?.http?.proxy, !!settings.http?.proxyStrictSSL);
->>>>>>> de13d28e
 		jsonConfigurationSettings = settings.json?.schemas;
 		validateEnabled = !!settings.json?.validate?.enable;
 		updateConfiguration();
