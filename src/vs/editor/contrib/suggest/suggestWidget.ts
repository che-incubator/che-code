/*---------------------------------------------------------------------------------------------
 *  Copyright (c) Microsoft Corporation. All rights reserved.
 *  Licensed under the MIT License. See License.txt in the project root for license information.
 *--------------------------------------------------------------------------------------------*/

import 'vs/css!./media/suggest';
import * as nls from 'vs/nls';
import { createMatches } from 'vs/base/common/filters';
import * as strings from 'vs/base/common/strings';
import { Event, Emitter } from 'vs/base/common/event';
import { onUnexpectedError } from 'vs/base/common/errors';
import { IDisposable, dispose, toDisposable, DisposableStore, Disposable } from 'vs/base/common/lifecycle';
import { addClass, append, $, hide, removeClass, show, toggleClass, getDomNodePagePosition, hasClass, addDisposableListener } from 'vs/base/browser/dom';
import { IListVirtualDelegate, IListEvent, IListRenderer, IListMouseEvent } from 'vs/base/browser/ui/list/list';
import { List } from 'vs/base/browser/ui/list/listWidget';
import { DomScrollableElement } from 'vs/base/browser/ui/scrollbar/scrollableElement';
import { IKeybindingService } from 'vs/platform/keybinding/common/keybinding';
import { IContextKey, IContextKeyService } from 'vs/platform/contextkey/common/contextkey';
import { IConfigurationChangedEvent } from 'vs/editor/common/config/editorOptions';
import { ContentWidgetPositionPreference, ICodeEditor, IContentWidget, IContentWidgetPosition } from 'vs/editor/browser/editorBrowser';
import { Context as SuggestContext, CompletionItem } from './suggest';
import { CompletionModel } from './completionModel';
import { alert } from 'vs/base/browser/ui/aria/aria';
import { ITelemetryService } from 'vs/platform/telemetry/common/telemetry';
import { attachListStyler } from 'vs/platform/theme/common/styler';
import { IThemeService, ITheme, registerThemingParticipant } from 'vs/platform/theme/common/themeService';
import { registerColor, editorWidgetBackground, listFocusBackground, activeContrastBorder, listHighlightForeground, editorForeground, editorWidgetBorder, focusBorder, textLinkForeground, textCodeBlockBackground } from 'vs/platform/theme/common/colorRegistry';
import { IStorageService, StorageScope } from 'vs/platform/storage/common/storage';
import { MarkdownRenderer } from 'vs/editor/contrib/markdown/markdownRenderer';
import { IModeService } from 'vs/editor/common/services/modeService';
import { IOpenerService } from 'vs/platform/opener/common/opener';
import { TimeoutTimer, CancelablePromise, createCancelablePromise, disposableTimeout } from 'vs/base/common/async';
import { CompletionItemKind, completionKindToCssClass } from 'vs/editor/common/modes';
import { IconLabel, IIconLabelValueOptions } from 'vs/base/browser/ui/iconLabel/iconLabel';
import { getIconClasses } from 'vs/editor/common/services/getIconClasses';
import { IModelService } from 'vs/editor/common/services/modelService';
import { URI } from 'vs/base/common/uri';
import { IInstantiationService } from 'vs/platform/instantiation/common/instantiation';
import { FileKind } from 'vs/platform/files/common/files';
import { MarkdownString } from 'vs/base/common/htmlContent';

const expandSuggestionDocsByDefault = false;

interface ISuggestionTemplateData {
	root: HTMLElement;
	icon: HTMLElement;
	colorspan: HTMLElement;
	iconLabel: IconLabel;
	typeLabel: HTMLElement;
	readMore: HTMLElement;
	disposables: DisposableStore;
}

/**
 * Suggest widget colors
 */
export const editorSuggestWidgetBackground = registerColor('editorSuggestWidget.background', { dark: editorWidgetBackground, light: editorWidgetBackground, hc: editorWidgetBackground }, nls.localize('editorSuggestWidgetBackground', 'Background color of the suggest widget.'));
export const editorSuggestWidgetBorder = registerColor('editorSuggestWidget.border', { dark: editorWidgetBorder, light: editorWidgetBorder, hc: editorWidgetBorder }, nls.localize('editorSuggestWidgetBorder', 'Border color of the suggest widget.'));
export const editorSuggestWidgetForeground = registerColor('editorSuggestWidget.foreground', { dark: editorForeground, light: editorForeground, hc: editorForeground }, nls.localize('editorSuggestWidgetForeground', 'Foreground color of the suggest widget.'));
export const editorSuggestWidgetSelectedBackground = registerColor('editorSuggestWidget.selectedBackground', { dark: listFocusBackground, light: listFocusBackground, hc: listFocusBackground }, nls.localize('editorSuggestWidgetSelectedBackground', 'Background color of the selected entry in the suggest widget.'));
export const editorSuggestWidgetHighlightForeground = registerColor('editorSuggestWidget.highlightForeground', { dark: listHighlightForeground, light: listHighlightForeground, hc: listHighlightForeground }, nls.localize('editorSuggestWidgetHighlightForeground', 'Color of the match highlights in the suggest widget.'));


const colorRegExp = /^(#([\da-f]{3}){1,2}|(rgb|hsl)a\(\s*(\d{1,3}%?\s*,\s*){3}(1|0?\.\d+)\)|(rgb|hsl)\(\s*\d{1,3}%?(\s*,\s*\d{1,3}%?){2}\s*\))$/i;
function extractColor(item: CompletionItem, out: string[]): boolean {
	if (item.completion.label.match(colorRegExp)) {
		out[0] = item.completion.label;
		return true;
	}
	if (typeof item.completion.documentation === 'string' && item.completion.documentation.match(colorRegExp)) {
		out[0] = item.completion.documentation;
		return true;
	}
	return false;
}

function canExpandCompletionItem(item: CompletionItem | null) {
	if (!item) {
		return false;
	}
	const suggestion = item.completion;
	if (suggestion.documentation) {
		return true;
	}
	return (suggestion.detail && suggestion.detail !== suggestion.label);
}

class Renderer implements IListRenderer<CompletionItem, ISuggestionTemplateData> {

	constructor(
		private widget: SuggestWidget,
		private editor: ICodeEditor,
		private triggerKeybindingLabel: string,
		@IModelService private readonly _modelService: IModelService,
		@IModeService private readonly _modeService: IModeService,
		@IThemeService private readonly _themeService: IThemeService,
	) {

	}

	get templateId(): string {
		return 'suggestion';
	}

	renderTemplate(container: HTMLElement): ISuggestionTemplateData {
		const data = <ISuggestionTemplateData>Object.create(null);
		data.disposables = new DisposableStore();

		data.root = container;
		addClass(data.root, 'show-file-icons');

		data.icon = append(container, $('.icon'));
		data.colorspan = append(data.icon, $('span.colorspan'));

		const text = append(container, $('.contents'));
		const main = append(text, $('.main'));

		data.iconLabel = new IconLabel(main, { supportHighlights: true });
		data.disposables.add(data.iconLabel);

		data.typeLabel = append(main, $('span.type-label'));

		data.readMore = append(main, $('span.readMore'));
		data.readMore.title = nls.localize('readMore', "Read More...{0}", this.triggerKeybindingLabel);

		const configureFont = () => {
			const configuration = this.editor.getConfiguration();
			const fontFamily = configuration.fontInfo.fontFamily;
			const fontSize = configuration.contribInfo.suggestFontSize || configuration.fontInfo.fontSize;
			const lineHeight = configuration.contribInfo.suggestLineHeight || configuration.fontInfo.lineHeight;
			const fontWeight = configuration.fontInfo.fontWeight;
			const fontSizePx = `${fontSize}px`;
			const lineHeightPx = `${lineHeight}px`;

			data.root.style.fontSize = fontSizePx;
			data.root.style.fontWeight = fontWeight;
			main.style.fontFamily = fontFamily;
			main.style.lineHeight = lineHeightPx;
			data.icon.style.height = lineHeightPx;
			data.icon.style.width = lineHeightPx;
			data.readMore.style.height = lineHeightPx;
			data.readMore.style.width = lineHeightPx;
		};

		configureFont();

		data.disposables.add(Event.chain<IConfigurationChangedEvent>(this.editor.onDidChangeConfiguration.bind(this.editor))
			.filter(e => e.fontInfo || e.contribInfo)
			.on(configureFont, null));

		return data;
	}

	renderElement(element: CompletionItem, _index: number, templateData: ISuggestionTemplateData): void {
		const data = <ISuggestionTemplateData>templateData;
		const suggestion = (<CompletionItem>element).completion;

		data.icon.className = 'icon ' + completionKindToCssClass(suggestion.kind);
		data.colorspan.style.backgroundColor = '';


		const labelOptions: IIconLabelValueOptions = {
			labelEscapeNewLines: true,
			matches: createMatches(element.score)
		};

		let color: string[] = [];
		if (suggestion.kind === CompletionItemKind.Color && extractColor(element, color)) {
			// special logic for 'color' completion items
			data.icon.className = 'icon customcolor';
			data.colorspan.style.backgroundColor = color[0];

		} else if (suggestion.kind === CompletionItemKind.File && this._themeService.getIconTheme().hasFileIcons) {
			// special logic for 'file' completion items
			data.icon.className = 'icon hide';
			labelOptions.extraClasses = ([] as string[]).concat(
				getIconClasses(this._modelService, this._modeService, URI.from({ scheme: 'fake', path: suggestion.label }), FileKind.FILE),
				getIconClasses(this._modelService, this._modeService, URI.from({ scheme: 'fake', path: suggestion.detail }), FileKind.FILE)
			);

		} else if (suggestion.kind === CompletionItemKind.Folder && this._themeService.getIconTheme().hasFolderIcons) {
			// special logic for 'folder' completion items
			data.icon.className = 'icon hide';
			labelOptions.extraClasses = ([] as string[]).concat(
				getIconClasses(this._modelService, this._modeService, URI.from({ scheme: 'fake', path: suggestion.label }), FileKind.FOLDER),
				getIconClasses(this._modelService, this._modeService, URI.from({ scheme: 'fake', path: suggestion.detail }), FileKind.FOLDER)
			);
		} else {
			// normal icon
			data.icon.className = 'icon hide';
			labelOptions.extraClasses = [
				`suggest-icon ${completionKindToCssClass(suggestion.kind)}`
			];
		}

		data.iconLabel.setLabel(suggestion.label, undefined, labelOptions);
		data.typeLabel.textContent = (suggestion.detail || '').replace(/\n.*$/m, '');

		if (canExpandCompletionItem(element)) {
			show(data.readMore);
			data.readMore.onmousedown = e => {
				e.stopPropagation();
				e.preventDefault();
			};
			data.readMore.onclick = e => {
				e.stopPropagation();
				e.preventDefault();
				this.widget.toggleDetails();
			};
		} else {
			hide(data.readMore);
			data.readMore.onmousedown = null;
			data.readMore.onclick = null;
		}
	}

	disposeTemplate(templateData: ISuggestionTemplateData): void {
		templateData.disposables.dispose();
	}
}

const enum State {
	Hidden,
	Loading,
	Empty,
	Open,
	Frozen,
	Details
}


class SuggestionDetails {

	private el: HTMLElement;
	private close: HTMLElement;
	private scrollbar: DomScrollableElement;
	private body: HTMLElement;
	private header: HTMLElement;
	private type: HTMLElement;
	private docs: HTMLElement;
	private ariaLabel: string | null;
	private readonly disposables: DisposableStore;
	private renderDisposeable?: IDisposable;
	private borderWidth: number = 1;

	constructor(
		container: HTMLElement,
		private readonly widget: SuggestWidget,
		private readonly editor: ICodeEditor,
		private readonly markdownRenderer: MarkdownRenderer,
		private readonly triggerKeybindingLabel: string,
	) {
		this.disposables = new DisposableStore();

		this.el = append(container, $('.details'));
		this.disposables.add(toDisposable(() => container.removeChild(this.el)));

		this.body = $('.body');

		this.scrollbar = new DomScrollableElement(this.body, {});
		append(this.el, this.scrollbar.getDomNode());
		this.disposables.add(this.scrollbar);

		this.header = append(this.body, $('.header'));
		this.close = append(this.header, $('span.close'));
		this.close.title = nls.localize('readLess', "Read less...{0}", this.triggerKeybindingLabel);
		this.type = append(this.header, $('p.type'));

		this.docs = append(this.body, $('p.docs'));
		this.ariaLabel = null;

		this.configureFont();

		Event.chain<IConfigurationChangedEvent>(this.editor.onDidChangeConfiguration.bind(this.editor))
			.filter(e => e.fontInfo)
			.on(this.configureFont, this, this.disposables);

		markdownRenderer.onDidRenderCodeBlock(() => this.scrollbar.scanDomNode(), this, this.disposables);
	}

	get element() {
		return this.el;
	}

	renderLoading(): void {
		this.type.textContent = nls.localize('loading', "Loading...");
		this.docs.textContent = '';
	}

	renderItem(item: CompletionItem, explainMode: boolean): void {
		this.renderDisposeable = dispose(this.renderDisposeable);

		let { documentation, detail } = item.completion;
		// --- documentation

		if (explainMode) {
			let md = '';
			md += `score: ${item.score[0]}${item.word ? `, compared '${item.completion.filterText && (item.completion.filterText + ' (filterText)') || item.completion.label}' with '${item.word}'` : ' (no prefix)'}\n`;
			md += `distance: ${item.distance}, see localityBonus-setting\n`;
			md += `index: ${item.idx}, based on ${item.completion.sortText && `sortText: "${item.completion.sortText}"` || 'label'}\n`;
			documentation = new MarkdownString().appendCodeblock('empty', md);
			detail = `Provider: ${item.provider._debugDisplayName}`;
		}

		if (!explainMode && !canExpandCompletionItem(item)) {
			this.type.textContent = '';
			this.docs.textContent = '';
			addClass(this.el, 'no-docs');
			this.ariaLabel = null;
			return;
		}
		removeClass(this.el, 'no-docs');
		if (typeof documentation === 'string') {
			removeClass(this.docs, 'markdown-docs');
			this.docs.textContent = documentation;
		} else {
			addClass(this.docs, 'markdown-docs');
			this.docs.innerHTML = '';
			const renderedContents = this.markdownRenderer.render(documentation);
			this.renderDisposeable = renderedContents;
			this.docs.appendChild(renderedContents.element);
		}

		// --- details
		if (detail) {
			this.type.innerText = detail;
			show(this.type);
		} else {
			this.type.innerText = '';
			hide(this.type);
		}

		this.el.style.height = this.header.offsetHeight + this.docs.offsetHeight + (this.borderWidth * 2) + 'px';

		this.close.onmousedown = e => {
			e.preventDefault();
			e.stopPropagation();
		};
		this.close.onclick = e => {
			e.preventDefault();
			e.stopPropagation();
			this.widget.toggleDetails();
		};

		this.body.scrollTop = 0;
		this.scrollbar.scanDomNode();

		this.ariaLabel = strings.format(
			'{0}{1}',
			detail || '',
			documentation ? (typeof documentation === 'string' ? documentation : documentation.value) : '');
	}

	getAriaLabel() {
		return this.ariaLabel;
	}

	scrollDown(much = 8): void {
		this.body.scrollTop += much;
	}

	scrollUp(much = 8): void {
		this.body.scrollTop -= much;
	}

	scrollTop(): void {
		this.body.scrollTop = 0;
	}

	scrollBottom(): void {
		this.body.scrollTop = this.body.scrollHeight;
	}

	pageDown(): void {
		this.scrollDown(80);
	}

	pageUp(): void {
		this.scrollUp(80);
	}

	setBorderWidth(width: number): void {
		this.borderWidth = width;
	}

	private configureFont() {
		const configuration = this.editor.getConfiguration();
		const fontFamily = configuration.fontInfo.fontFamily;
		const fontSize = configuration.contribInfo.suggestFontSize || configuration.fontInfo.fontSize;
		const lineHeight = configuration.contribInfo.suggestLineHeight || configuration.fontInfo.lineHeight;
		const fontWeight = configuration.fontInfo.fontWeight;
		const fontSizePx = `${fontSize}px`;
		const lineHeightPx = `${lineHeight}px`;

		this.el.style.fontSize = fontSizePx;
		this.el.style.fontWeight = fontWeight;
		this.type.style.fontFamily = fontFamily;
		this.close.style.height = lineHeightPx;
		this.close.style.width = lineHeightPx;
	}

	dispose(): void {
		this.disposables.dispose();
		this.renderDisposeable = dispose(this.renderDisposeable);
	}
}

export interface ISelectedSuggestion {
	item: CompletionItem;
	index: number;
	model: CompletionModel;
}

export class SuggestWidget implements IContentWidget, IListVirtualDelegate<CompletionItem>, IDisposable {

	private static readonly ID: string = 'editor.widget.suggestWidget';

	static LOADING_MESSAGE: string = nls.localize('suggestWidget.loading', "Loading...");
	static NO_SUGGESTIONS_MESSAGE: string = nls.localize('suggestWidget.noSuggestions', "No suggestions.");

	// Editor.IContentWidget.allowEditorOverflow
	readonly allowEditorOverflow = true;
	readonly suppressMouseDown = true;

	private state: State | null = null;
	private isAuto: boolean = false;
	private loadingTimeout: IDisposable = Disposable.None;
	private currentSuggestionDetails: CancelablePromise<void> | null = null;
	private focusedItem: CompletionItem | null;
	private ignoreFocusEvents: boolean = false;
	private completionModel: CompletionModel | null = null;

	private element: HTMLElement;
	private messageElement: HTMLElement;
	private listElement: HTMLElement;
	private details: SuggestionDetails;
	private list: List<CompletionItem>;
	private listHeight?: number;

	private readonly suggestWidgetVisible: IContextKey<boolean>;
	private readonly suggestWidgetMultipleSuggestions: IContextKey<boolean>;

	private readonly showTimeout = new TimeoutTimer();
	private readonly toDispose = new DisposableStore();

	private onDidSelectEmitter = new Emitter<ISelectedSuggestion>();
	private onDidFocusEmitter = new Emitter<ISelectedSuggestion>();
	private onDidHideEmitter = new Emitter<this>();
	private onDidShowEmitter = new Emitter<this>();

	readonly onDidSelect: Event<ISelectedSuggestion> = this.onDidSelectEmitter.event;
	readonly onDidFocus: Event<ISelectedSuggestion> = this.onDidFocusEmitter.event;
	readonly onDidHide: Event<this> = this.onDidHideEmitter.event;
	readonly onDidShow: Event<this> = this.onDidShowEmitter.event;

	private readonly maxWidgetWidth = 660;
	private readonly listWidth = 330;
	private readonly storageService: IStorageService;
	private detailsFocusBorderColor?: string;
	private detailsBorderColor?: string;

	private firstFocusInCurrentList: boolean = false;

	private preferDocPositionTop: boolean = false;
	private docsPositionPreviousWidgetY: number | null = null;
	private explainMode: boolean = false;

	constructor(
		private readonly editor: ICodeEditor,
		@ITelemetryService private readonly telemetryService: ITelemetryService,
		@IContextKeyService contextKeyService: IContextKeyService,
		@IThemeService themeService: IThemeService,
		@IStorageService storageService: IStorageService,
		@IKeybindingService keybindingService: IKeybindingService,
		@IModeService modeService: IModeService,
		@IOpenerService openerService: IOpenerService,
		@IInstantiationService instantiationService: IInstantiationService,
	) {
		const kb = keybindingService.lookupKeybinding('editor.action.triggerSuggest');
		const triggerKeybindingLabel = !kb ? '' : ` (${kb.getLabel()})`;
		const markdownRenderer = this.toDispose.add(new MarkdownRenderer(editor, modeService, openerService));

		this.isAuto = false;
		this.focusedItem = null;
		this.storageService = storageService;

		this.element = $('.editor-widget.suggest-widget');
		this.toDispose.add(addDisposableListener(this.element, 'click', e => {
			if (e.target === this.element) {
				this.hideWidget();
			}
		}));

		this.messageElement = append(this.element, $('.message'));
		this.listElement = append(this.element, $('.tree'));
		this.details = instantiationService.createInstance(SuggestionDetails, this.element, this, this.editor, markdownRenderer, triggerKeybindingLabel);

		const applyIconStyle = () => toggleClass(this.element, 'no-icons', !this.editor.getConfiguration().contribInfo.suggest.showIcons);
		applyIconStyle();

		let renderer = instantiationService.createInstance(Renderer, this, this.editor, triggerKeybindingLabel);

		this.list = new List(this.listElement, this, [renderer], {
			useShadows: false,
			openController: { shouldOpen: () => false },
			mouseSupport: false
		});

		this.toDispose.add(attachListStyler(this.list, themeService, {
			listInactiveFocusBackground: editorSuggestWidgetSelectedBackground,
			listInactiveFocusOutline: activeContrastBorder
		}));
		this.toDispose.add(themeService.onThemeChange(t => this.onThemeChange(t)));
		this.toDispose.add(editor.onDidLayoutChange(() => this.onEditorLayoutChange()));
		this.toDispose.add(this.list.onMouseDown(e => this.onListMouseDown(e)));
		this.toDispose.add(this.list.onSelectionChange(e => this.onListSelection(e)));
		this.toDispose.add(this.list.onFocusChange(e => this.onListFocus(e)));
		this.toDispose.add(this.editor.onDidChangeCursorSelection(() => this.onCursorSelectionChanged()));
		this.toDispose.add(this.editor.onDidChangeConfiguration(e => e.contribInfo && applyIconStyle()));


		this.suggestWidgetVisible = SuggestContext.Visible.bindTo(contextKeyService);
		this.suggestWidgetMultipleSuggestions = SuggestContext.MultipleSuggestions.bindTo(contextKeyService);

		this.editor.addContentWidget(this);
		this.setState(State.Hidden);

		this.onThemeChange(themeService.getTheme());
	}

	private onCursorSelectionChanged(): void {
		if (this.state === State.Hidden) {
			return;
		}

		this.editor.layoutContentWidget(this);
	}

	private onEditorLayoutChange(): void {
		if ((this.state === State.Open || this.state === State.Details) && this.expandDocsSettingFromStorage()) {
			this.expandSideOrBelow();
		}
	}

	private onListMouseDown(e: IListMouseEvent<CompletionItem>): void {
		if (typeof e.element === 'undefined' || typeof e.index === 'undefined') {
			return;
		}

		// prevent stealing browser focus from the editor
		e.browserEvent.preventDefault();
		e.browserEvent.stopPropagation();

		this.select(e.element, e.index);
	}

	private onListSelection(e: IListEvent<CompletionItem>): void {
		if (!e.elements.length) {
			return;
		}

		this.select(e.elements[0], e.indexes[0]);
	}

	private select(item: CompletionItem, index: number): void {
		const completionModel = this.completionModel;

		if (!completionModel) {
			return;
		}

		this.onDidSelectEmitter.fire({ item, index, model: completionModel });
		this.editor.focus();
	}

	private _getSuggestionAriaAlertLabel(item: CompletionItem): string {
		if (this.expandDocsSettingFromStorage()) {
			return nls.localize('ariaCurrenttSuggestionReadDetails', "Item {0}, docs: {1}", item.completion.label, this.details.getAriaLabel());
		} else {
			return item.completion.label;
		}
	}

	private _lastAriaAlertLabel: string | null = null;
	private _ariaAlert(newAriaAlertLabel: string | null): void {
		if (this._lastAriaAlertLabel === newAriaAlertLabel) {
			return;
		}
		this._lastAriaAlertLabel = newAriaAlertLabel;
		if (this._lastAriaAlertLabel) {
			alert(this._lastAriaAlertLabel, true);
		}
	}

	private onThemeChange(theme: ITheme) {
		const backgroundColor = theme.getColor(editorSuggestWidgetBackground);
		if (backgroundColor) {
			this.listElement.style.backgroundColor = backgroundColor.toString();
			this.details.element.style.backgroundColor = backgroundColor.toString();
			this.messageElement.style.backgroundColor = backgroundColor.toString();
		}
		const borderColor = theme.getColor(editorSuggestWidgetBorder);
		if (borderColor) {
			this.listElement.style.borderColor = borderColor.toString();
			this.details.element.style.borderColor = borderColor.toString();
			this.messageElement.style.borderColor = borderColor.toString();
			this.detailsBorderColor = borderColor.toString();
		}
		const focusBorderColor = theme.getColor(focusBorder);
		if (focusBorderColor) {
			this.detailsFocusBorderColor = focusBorderColor.toString();
		}
		this.details.setBorderWidth(theme.type === 'hc' ? 2 : 1);
	}

	private onListFocus(e: IListEvent<CompletionItem>): void {
		if (this.ignoreFocusEvents) {
			return;
		}

		if (!e.elements.length) {
			if (this.currentSuggestionDetails) {
				this.currentSuggestionDetails.cancel();
				this.currentSuggestionDetails = null;
				this.focusedItem = null;
			}

			this._ariaAlert(null);
			return;
		}

		if (!this.completionModel) {
			return;
		}

		const item = e.elements[0];
		const index = e.indexes[0];

		this.firstFocusInCurrentList = !this.focusedItem;
		if (item !== this.focusedItem) {


			if (this.currentSuggestionDetails) {
				this.currentSuggestionDetails.cancel();
				this.currentSuggestionDetails = null;
			}

			this.focusedItem = item;

			this.list.reveal(index);

			this.currentSuggestionDetails = createCancelablePromise(async token => {
				const loading = disposableTimeout(() => this.showDetails(true), 250);
				token.onCancellationRequested(() => loading.dispose());
				const result = await item.resolve(token);
				loading.dispose();
				return result;
			});

			this.currentSuggestionDetails.then(() => {
				if (index >= this.list.length || item !== this.list.element(index)) {
					return;
				}

				// item can have extra information, so re-render
				this.ignoreFocusEvents = true;
				this.list.splice(index, 1, [item]);
				this.list.setFocus([index]);
				this.ignoreFocusEvents = false;

				if (this.expandDocsSettingFromStorage()) {
					this.showDetails(false);
				} else {
					removeClass(this.element, 'docs-side');
				}

				this._ariaAlert(this._getSuggestionAriaAlertLabel(item));
			}).catch(onUnexpectedError);
		}

		// emit an event
		this.onDidFocusEmitter.fire({ item, index, model: this.completionModel });
	}

	private setState(state: State): void {
		if (!this.element) {
			return;
		}

		const stateChanged = this.state !== state;
		this.state = state;

		toggleClass(this.element, 'frozen', state === State.Frozen);

		switch (state) {
			case State.Hidden:
				hide(this.messageElement, this.details.element, this.listElement);
				this.hide();
				this.listHeight = 0;
				if (stateChanged) {
					this.list.splice(0, this.list.length);
				}
				this.focusedItem = null;
				break;
			case State.Loading:
				this.messageElement.textContent = SuggestWidget.LOADING_MESSAGE;
				hide(this.listElement, this.details.element);
				show(this.messageElement);
				removeClass(this.element, 'docs-side');
				this.show();
				this.focusedItem = null;
				break;
			case State.Empty:
				this.messageElement.textContent = SuggestWidget.NO_SUGGESTIONS_MESSAGE;
				hide(this.listElement, this.details.element);
				show(this.messageElement);
				removeClass(this.element, 'docs-side');
				this.show();
				this.focusedItem = null;
				break;
			case State.Open:
				hide(this.messageElement);
				show(this.listElement);
				this.show();
				break;
			case State.Frozen:
				hide(this.messageElement);
				show(this.listElement);
				this.show();
				break;
			case State.Details:
				hide(this.messageElement);
				show(this.details.element, this.listElement);
				this.show();
				this._ariaAlert(this.details.getAriaLabel());
				break;
		}
	}

	showTriggered(auto: boolean, delay: number) {
		if (this.state !== State.Hidden) {
			return;
		}

		this.isAuto = !!auto;

		if (!this.isAuto) {
			this.loadingTimeout = disposableTimeout(() => this.setState(State.Loading), delay);
		}
	}

	showSuggestions(completionModel: CompletionModel, selectionIndex: number, isFrozen: boolean, isAuto: boolean): void {
		this.preferDocPositionTop = false;
		this.docsPositionPreviousWidgetY = null;

		this.loadingTimeout.dispose();

		if (this.currentSuggestionDetails) {
			this.currentSuggestionDetails.cancel();
			this.currentSuggestionDetails = null;
		}

		if (this.completionModel !== completionModel) {
			this.completionModel = completionModel;
		}

		if (isFrozen && this.state !== State.Empty && this.state !== State.Hidden) {
			this.setState(State.Frozen);
			return;
		}

		let visibleCount = this.completionModel.items.length;

		const isEmpty = visibleCount === 0;
		this.suggestWidgetMultipleSuggestions.set(visibleCount > 1);

		if (isEmpty) {
			if (isAuto) {
				this.setState(State.Hidden);
			} else {
				this.setState(State.Empty);
			}

			this.completionModel = null;

		} else {

			if (this.state !== State.Open) {
				const { stats } = this.completionModel;
				stats['wasAutomaticallyTriggered'] = !!isAuto;
				/* __GDPR__
					"suggestWidget" : {
						"wasAutomaticallyTriggered" : { "classification": "SystemMetaData", "purpose": "FeatureInsight", "isMeasurement": true },
						"${include}": [
							"${ICompletionStats}"
						]
					}
				*/
				this.telemetryService.publicLog('suggestWidget', { ...stats });
			}

			this.focusedItem = null;
			this.list.splice(0, this.list.length, this.completionModel.items);

			if (isFrozen) {
				this.setState(State.Frozen);
			} else {
				this.setState(State.Open);
			}

			this.list.reveal(selectionIndex, 0);
			this.list.setFocus([selectionIndex]);

			// Reset focus border
			if (this.detailsBorderColor) {
				this.details.element.style.borderColor = this.detailsBorderColor;
			}
		}
	}

	selectNextPage(): boolean {
		switch (this.state) {
			case State.Hidden:
				return false;
			case State.Details:
				this.details.pageDown();
				return true;
			case State.Loading:
				return !this.isAuto;
			default:
				this.list.focusNextPage();
				return true;
		}
	}

	selectNext(): boolean {
		switch (this.state) {
			case State.Hidden:
				return false;
			case State.Loading:
				return !this.isAuto;
			default:
				this.list.focusNext(1, true);
				return true;
		}
	}

	selectLast(): boolean {
		switch (this.state) {
			case State.Hidden:
				return false;
			case State.Details:
				this.details.scrollBottom();
				return true;
			case State.Loading:
				return !this.isAuto;
			default:
				this.list.focusLast();
				return true;
		}
	}

	selectPreviousPage(): boolean {
		switch (this.state) {
			case State.Hidden:
				return false;
			case State.Details:
				this.details.pageUp();
				return true;
			case State.Loading:
				return !this.isAuto;
			default:
				this.list.focusPreviousPage();
				return true;
		}
	}

	selectPrevious(): boolean {
		switch (this.state) {
			case State.Hidden:
				return false;
			case State.Loading:
				return !this.isAuto;
			default:
				this.list.focusPrevious(1, true);
				return false;
		}
	}

	selectFirst(): boolean {
		switch (this.state) {
			case State.Hidden:
				return false;
			case State.Details:
				this.details.scrollTop();
				return true;
			case State.Loading:
				return !this.isAuto;
			default:
				this.list.focusFirst();
				return true;
		}
	}

	getFocusedItem(): ISelectedSuggestion | undefined {
		if (this.state !== State.Hidden
			&& this.state !== State.Empty
			&& this.state !== State.Loading
			&& this.completionModel
		) {

			return {
				item: this.list.getFocusedElements()[0],
				index: this.list.getFocus()[0],
				model: this.completionModel
			};
		}
		return undefined;
	}

	toggleDetailsFocus(): void {
		if (this.state === State.Details) {
			this.setState(State.Open);
			if (this.detailsBorderColor) {
				this.details.element.style.borderColor = this.detailsBorderColor;
			}
		} else if (this.state === State.Open && this.expandDocsSettingFromStorage()) {
			this.setState(State.Details);
			if (this.detailsFocusBorderColor) {
				this.details.element.style.borderColor = this.detailsFocusBorderColor;
			}
		}
		this.telemetryService.publicLog2('suggestWidget:toggleDetailsFocus');
	}

	toggleDetails(): void {
		if (!canExpandCompletionItem(this.list.getFocusedElements()[0])) {
			return;
		}

		if (this.expandDocsSettingFromStorage()) {
			this.updateExpandDocsSetting(false);
			hide(this.details.element);
			removeClass(this.element, 'docs-side');
			removeClass(this.element, 'docs-below');
			this.editor.layoutContentWidget(this);
			this.telemetryService.publicLog2('suggestWidget:collapseDetails');
		} else {
			if (this.state !== State.Open && this.state !== State.Details && this.state !== State.Frozen) {
				return;
			}

			this.updateExpandDocsSetting(true);
			this.showDetails(false);
			this._ariaAlert(this.details.getAriaLabel());
			this.telemetryService.publicLog2('suggestWidget:expandDetails');
		}
	}

	showDetails(loading: boolean): void {
		this.expandSideOrBelow();

		show(this.details.element);
<<<<<<< HEAD
		if (loading) {
			this.details.renderLoading();
		} else {
			this.details.renderItem(this.list.getFocusedElements()[0], this.explainMode);
		}
=======

		// Set maxHeight before .render() as Fix for #72587
>>>>>>> c894647e
		this.details.element.style.maxHeight = this.maxWidgetHeight + 'px';
		this.details.render(this.list.getFocusedElements()[0]);

		// Reset margin-top that was set as Fix for #26416
		this.listElement.style.marginTop = '0px';

		// with docs showing up widget width/height may change, so reposition the widget
		this.editor.layoutContentWidget(this);

		this.adjustDocsPosition();

		this.editor.focus();
	}

	toggleExplainMode(): void {
		if (this.list.getFocusedElements()[0] && this.expandDocsSettingFromStorage()) {
			this.explainMode = !this.explainMode;
			this.showDetails(false);
		}
	}

	private show(): void {
		const newHeight = this.updateListHeight();
		if (newHeight !== this.listHeight) {
			this.editor.layoutContentWidget(this);
			this.listHeight = newHeight;
		}

		this.suggestWidgetVisible.set(true);

		this.showTimeout.cancelAndSet(() => {
			addClass(this.element, 'visible');
			this.onDidShowEmitter.fire(this);
		}, 100);
	}

	private hide(): void {
		this.suggestWidgetVisible.reset();
		this.suggestWidgetMultipleSuggestions.reset();
		removeClass(this.element, 'visible');
	}

	hideWidget(): void {
		this.loadingTimeout.dispose();
		this.setState(State.Hidden);
		this.onDidHideEmitter.fire(this);
	}

	getPosition(): IContentWidgetPosition | null {
		if (this.state === State.Hidden) {
			return null;
		}

		let preference = [ContentWidgetPositionPreference.BELOW, ContentWidgetPositionPreference.ABOVE];
		if (this.preferDocPositionTop) {
			preference = [ContentWidgetPositionPreference.ABOVE];
		}

		return {
			position: this.editor.getPosition(),
			preference: preference
		};
	}

	getDomNode(): HTMLElement {
		return this.element;
	}

	getId(): string {
		return SuggestWidget.ID;
	}

	private updateListHeight(): number {
		let height = 0;

		if (this.state === State.Empty || this.state === State.Loading) {
			height = this.unfocusedHeight;
		} else {
			const suggestionCount = this.list.contentHeight / this.unfocusedHeight;
			const { maxVisibleSuggestions } = this.editor.getConfiguration().contribInfo.suggest;
			height = Math.min(suggestionCount, maxVisibleSuggestions) * this.unfocusedHeight;
		}

		this.element.style.lineHeight = `${this.unfocusedHeight}px`;
		this.listElement.style.height = `${height}px`;
		this.list.layout(height);
		return height;
	}

	/**
	 * Adds the propert classes, margins when positioning the docs to the side
	 */
	private adjustDocsPosition() {
		if (!this.editor.hasModel()) {
			return;
		}

		const lineHeight = this.editor.getConfiguration().fontInfo.lineHeight;
		const cursorCoords = this.editor.getScrolledVisiblePosition(this.editor.getPosition());
		const editorCoords = getDomNodePagePosition(this.editor.getDomNode());
		const cursorX = editorCoords.left + cursorCoords.left;
		const cursorY = editorCoords.top + cursorCoords.top + cursorCoords.height;
		const widgetCoords = getDomNodePagePosition(this.element);
		const widgetX = widgetCoords.left;
		const widgetY = widgetCoords.top;

		// Fixes #27649
		// Check if the Y changed to the top of the cursor and keep the widget flagged to prefer top
		if (this.docsPositionPreviousWidgetY &&
			this.docsPositionPreviousWidgetY < widgetY &&
			!this.preferDocPositionTop) {
			this.preferDocPositionTop = true;
			this.adjustDocsPosition();
			return;
		}
		this.docsPositionPreviousWidgetY = widgetY;

		if (widgetX < cursorX - this.listWidth) {
			// Widget is too far to the left of cursor, swap list and docs
			addClass(this.element, 'list-right');
		} else {
			removeClass(this.element, 'list-right');
		}

		// Compare top of the cursor (cursorY - lineheight) with widgetTop to determine if
		// margin-top needs to be applied on list to make it appear right above the cursor
		// Cannot compare cursorY directly as it may be a few decimals off due to zoooming
		if (hasClass(this.element, 'docs-side')
			&& cursorY - lineHeight > widgetY
			&& this.details.element.offsetHeight > this.listElement.offsetHeight) {

			// Fix for #26416
			// Docs is bigger than list and widget is above cursor, apply margin-top so that list appears right above cursor
			this.listElement.style.marginTop = `${this.details.element.offsetHeight - this.listElement.offsetHeight}px`;
		}
	}

	/**
	 * Adds the proper classes for positioning the docs to the side or below
	 */
	private expandSideOrBelow() {
		if (!canExpandCompletionItem(this.focusedItem) && this.firstFocusInCurrentList) {
			removeClass(this.element, 'docs-side');
			removeClass(this.element, 'docs-below');
			return;
		}

		let matches = this.element.style.maxWidth!.match(/(\d+)px/);
		if (!matches || Number(matches[1]) < this.maxWidgetWidth) {
			addClass(this.element, 'docs-below');
			removeClass(this.element, 'docs-side');
		} else if (canExpandCompletionItem(this.focusedItem)) {
			addClass(this.element, 'docs-side');
			removeClass(this.element, 'docs-below');
		}
	}

	// Heights

	private get maxWidgetHeight(): number {
		return this.unfocusedHeight * this.editor.getConfiguration().contribInfo.suggest.maxVisibleSuggestions;
	}

	private get unfocusedHeight(): number {
		const configuration = this.editor.getConfiguration();
		return configuration.contribInfo.suggestLineHeight || configuration.fontInfo.lineHeight;
	}

	// IDelegate

	getHeight(element: CompletionItem): number {
		return this.unfocusedHeight;
	}

	getTemplateId(element: CompletionItem): string {
		return 'suggestion';
	}

	private expandDocsSettingFromStorage(): boolean {
		return this.storageService.getBoolean('expandSuggestionDocs', StorageScope.GLOBAL, expandSuggestionDocsByDefault);
	}

	private updateExpandDocsSetting(value: boolean) {
		this.storageService.store('expandSuggestionDocs', value, StorageScope.GLOBAL);
	}

	dispose(): void {
		this.details.dispose();
		this.list.dispose();
		this.toDispose.dispose();
		this.loadingTimeout.dispose();
		this.showTimeout.dispose();
	}
}

registerThemingParticipant((theme, collector) => {
	const matchHighlight = theme.getColor(editorSuggestWidgetHighlightForeground);
	if (matchHighlight) {
		collector.addRule(`.monaco-editor .suggest-widget .monaco-list .monaco-list-row .monaco-highlighted-label .highlight { color: ${matchHighlight}; }`);
	}
	const foreground = theme.getColor(editorSuggestWidgetForeground);
	if (foreground) {
		collector.addRule(`.monaco-editor .suggest-widget { color: ${foreground}; }`);
	}

	const link = theme.getColor(textLinkForeground);
	if (link) {
		collector.addRule(`.monaco-editor .suggest-widget a { color: ${link}; }`);
	}

	const codeBackground = theme.getColor(textCodeBlockBackground);
	if (codeBackground) {
		collector.addRule(`.monaco-editor .suggest-widget code { background-color: ${codeBackground}; }`);
	}
});<|MERGE_RESOLUTION|>--- conflicted
+++ resolved
@@ -961,18 +961,14 @@
 		this.expandSideOrBelow();
 
 		show(this.details.element);
-<<<<<<< HEAD
+
+		this.details.element.style.maxHeight = this.maxWidgetHeight + 'px';
+
 		if (loading) {
 			this.details.renderLoading();
 		} else {
 			this.details.renderItem(this.list.getFocusedElements()[0], this.explainMode);
 		}
-=======
-
-		// Set maxHeight before .render() as Fix for #72587
->>>>>>> c894647e
-		this.details.element.style.maxHeight = this.maxWidgetHeight + 'px';
-		this.details.render(this.list.getFocusedElements()[0]);
 
 		// Reset margin-top that was set as Fix for #26416
 		this.listElement.style.marginTop = '0px';
