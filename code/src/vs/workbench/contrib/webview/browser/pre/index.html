<!DOCTYPE html>
<html lang="en" style="width: 100%; height: 100%;">

<head>
	<meta charset="UTF-8">

	<!--
		Instead of updating the script-src SHA, it possible to replace it on 'unsafe-inline'.
	-->
	<meta http-equiv="Content-Security-Policy"
<<<<<<< HEAD
		content="default-src 'none'; script-src 'sha256-q2lwDx7UB4w3YVjBbXfFDi3X0K5TreHWo1Betc5NrwE=' 'self'; frame-src 'self'; style-src 'unsafe-inline';">
=======
		content="default-src 'none'; script-src 'sha256-4A7BC3A+gc8e1t5I0rfDNtBiGlA0/GTojKdfdDHAWYw=' 'self'; frame-src 'self'; style-src 'unsafe-inline';">
>>>>>>> c7a87818

	<!-- Disable pinch zooming -->
	<meta name="viewport"
		content="width=device-width, initial-scale=1.0, maximum-scale=1.0, minimum-scale=1.0, user-scalable=no">

	<meta http-equiv="X-UA-Compatible" content="ie=edge">
</head>

<body style="margin: 0; overflow: hidden; width: 100%; height: 100%" role="document">
	<script async type="module">
		// @ts-check
		/// <reference lib="dom" />

		const isSafari = (
			navigator.vendor && navigator.vendor.indexOf('Apple') > -1 &&
			navigator.userAgent &&
			navigator.userAgent.indexOf('CriOS') === -1 &&
			navigator.userAgent.indexOf('FxiOS') === -1
		);

		const isFirefox = (
			navigator.userAgent &&
			navigator.userAgent.indexOf('Firefox') >= 0
		);

		const searchParams = new URL(location.toString()).searchParams;
		const ID = searchParams.get('id');
		const webviewOrigin = searchParams.get('origin');
		const onElectron = searchParams.get('platform') === 'electron';
		const expectedWorkerVersion = parseInt(searchParams.get('swVersion'));

		/**
		 * Use polling to track focus of main webview and iframes within the webview
		 *
		 * @param {Object} handlers
		 * @param {() => void} handlers.onFocus
		 * @param {() => void} handlers.onBlur
		 */
		const trackFocus = ({ onFocus, onBlur }) => {
			const interval = 250;
			let isFocused = document.hasFocus();
			setInterval(() => {
				const isCurrentlyFocused = document.hasFocus();
				if (isCurrentlyFocused === isFocused) {
					return;
				}
				isFocused = isCurrentlyFocused;
				if (isCurrentlyFocused) {
					onFocus();
				} else {
					onBlur();
				}
			}, interval);
		};

		const getActiveFrame = () => {
			return /** @type {HTMLIFrameElement | undefined} */ (document.getElementById('active-frame'));
		};

		const getPendingFrame = () => {
			return /** @type {HTMLIFrameElement | undefined} */ (document.getElementById('pending-frame'));
		};

		/**
		 * @template T
		 * @param {T | undefined | null} obj
		 * @return {T}
		 */
		function assertIsDefined(obj) {
			if (typeof obj === 'undefined' || obj === null) {
				throw new Error('Found unexpected null');
			}
			return obj;
		}

		const vscodePostMessageFuncName = '__vscode_post_message__';

		const defaultStyles = document.createElement('style');
		defaultStyles.id = '_defaultStyles';
		defaultStyles.textContent = `
			html {
				scrollbar-color: var(--vscode-scrollbarSlider-background) var(--vscode-editor-background);
			}

			body {
				background-color: transparent;
				color: var(--vscode-editor-foreground);
				font-family: var(--vscode-font-family);
				font-weight: var(--vscode-font-weight);
				font-size: var(--vscode-font-size);
				margin: 0;
				padding: 0 20px;
			}

			img, video {
				max-width: 100%;
				max-height: 100%;
			}

			a, a code {
				color: var(--vscode-textLink-foreground);
			}

			a:hover {
				color: var(--vscode-textLink-activeForeground);
			}

			a:focus,
			input:focus,
			select:focus,
			textarea:focus {
				outline: 1px solid -webkit-focus-ring-color;
				outline-offset: -1px;
			}

			code {
				color: var(--vscode-textPreformat-foreground);
			}

			blockquote {
				background: var(--vscode-textBlockQuote-background);
				border-color: var(--vscode-textBlockQuote-border);
			}

			kbd {
				background-color: var(--vscode-keybindingLabel-background);
				color: var(--vscode-keybindingLabel-foreground);
				border-style: solid;
				border-width: 1px;
				border-radius: 3px;
				border-color: var(--vscode-keybindingLabel-border);
				border-bottom-color: var(--vscode-keybindingLabel-bottomBorder);
				box-shadow: inset 0 -1px 0 var(--vscode-widget-shadow);
				vertical-align: middle;
				padding: 1px 3px;
			}

			::-webkit-scrollbar {
				width: 10px;
				height: 10px;
			}

			::-webkit-scrollbar-corner {
				background-color: var(--vscode-editor-background);
			}

			::-webkit-scrollbar-thumb {
				background-color: var(--vscode-scrollbarSlider-background);
			}
			::-webkit-scrollbar-thumb:hover {
				background-color: var(--vscode-scrollbarSlider-hoverBackground);
			}
			::-webkit-scrollbar-thumb:active {
				background-color: var(--vscode-scrollbarSlider-activeBackground);
			}
			::highlight(find-highlight) {
				background-color: var(--vscode-editor-findMatchHighlightBackground);
			}
			::highlight(current-find-highlight) {
				background-color: var(--vscode-editor-findMatchBackground);
			}`;

		/**
		 * @param {boolean} allowMultipleAPIAcquire
		 * @param {*} [state]
		 * @return {string}
		 */
		function getVsCodeApiScript(allowMultipleAPIAcquire, state) {
			const encodedState = state ? encodeURIComponent(state) : undefined;
			return /* js */`
					globalThis.acquireVsCodeApi = (function() {
						const originalPostMessage = window.parent['${vscodePostMessageFuncName}'].bind(window.parent);
						const doPostMessage = (channel, data, transfer) => {
							originalPostMessage(channel, data, transfer);
						};

						let acquired = false;

						let state = ${state ? `JSON.parse(decodeURIComponent("${encodedState}"))` : undefined};

						return () => {
							if (acquired && !${allowMultipleAPIAcquire}) {
								throw new Error('An instance of the VS Code API has already been acquired');
							}
							acquired = true;
							return Object.freeze({
								postMessage: function(message, transfer) {
									doPostMessage('onmessage', { message, transfer }, transfer);
								},
								setState: function(newState) {
									state = newState;
									doPostMessage('do-update-state', JSON.stringify(newState));
									return newState;
								},
								getState: function() {
									return state;
								}
							});
						};
					})();
					delete window.parent;
					delete window.top;
					delete window.frameElement;
				`;
		}

		/** @type {Promise<void>} */
		const workerReady = new Promise((resolve, reject) => {
			if (!areServiceWorkersEnabled()) {
				return reject(new Error('Service Workers are not enabled. Webviews will not work. Try disabling private/incognito mode.'));
			}

			const swPath = encodeURI(`service-worker.js?v=${expectedWorkerVersion}&vscode-resource-base-authority=${searchParams.get('vscode-resource-base-authority')}&remoteAuthority=${searchParams.get('remoteAuthority') ?? ''}`);
			navigator.serviceWorker.register(swPath)
				.then(async registration => {
					/**
					 * @param {MessageEvent} event
					 */
					const versionHandler = async (event) => {
						if (event.data.channel !== 'version') {
							return;
						}

						navigator.serviceWorker.removeEventListener('message', versionHandler);
						if (event.data.version === expectedWorkerVersion) {
							return resolve();
						} else {
							console.log(`Found unexpected service worker version. Found: ${event.data.version}. Expected: ${expectedWorkerVersion}`);
							console.log(`Attempting to reload service worker`);

							// If we have the wrong version, try once (and only once) to unregister and re-register
							// Note that `.update` doesn't seem to work desktop electron at the moment so we use
							// `unregister` and `register` here.
							return registration.unregister()
								.then(() => navigator.serviceWorker.register(swPath))
								.finally(() => { resolve(); });
						}
					};
					navigator.serviceWorker.addEventListener('message', versionHandler);

					const postVersionMessage = (/** @type {ServiceWorker} */ controller) => {
						controller.postMessage({ channel: 'version' });
					};

					// At this point, either the service worker is ready and
					// became our controller, or we need to wait for it.
					// Note that navigator.serviceWorker.controller could be a
					// controller from a previously loaded service worker.
					const currentController = navigator.serviceWorker.controller;
					if (currentController?.scriptURL.endsWith(swPath)) {
						// service worker already loaded & ready to receive messages
						postVersionMessage(currentController);
					} else {
						console.log(`Found unexpected service worker controller. Found: ${currentController?.scriptURL}. Expected: ${swPath}`);

						// either there's no controlling service worker, or it's an old one:
						// wait for it to change before posting the message
						const onControllerChange = () => {
							navigator.serviceWorker.removeEventListener('controllerchange', onControllerChange);
							postVersionMessage(navigator.serviceWorker.controller);
						};
						navigator.serviceWorker.addEventListener('controllerchange', onControllerChange);
					}
				}).catch(error => {
					if (!onElectron && error instanceof Error && error.message.includes('user denied permission')) {
						return reject(new Error(`Could not register service worker. Please make sure third party cookies are enabled: ${error}`));
					}
					return reject(new Error(`Could not register service worker: ${error}.`));
				});
		});

		/**
		 *  @type {import('../webviewMessages').WebviewHostMessaging}
		 */
		const hostMessaging = new class HostMessaging {

			constructor() {
				this.channel = new MessageChannel();

				/** @type {Map<string, Array<(event: MessageEvent, data: any) => void>>} */
				this.handlers = new Map();

				this.channel.port1.onmessage = (e) => {
					const channel = e.data.channel;
					const handlers = this.handlers.get(channel);
					if (handlers) {
						for (const handler of handlers) {
							handler(e, e.data.args);
						}
					} else {
						console.log('no handler for ', e);
					}
				};
			}

			postMessage(channel, data, transfer) {
				this.channel.port1.postMessage({ channel, data }, transfer);
			}

			onMessage(channel, handler) {
				let handlers = this.handlers.get(channel);
				if (!handlers) {
					handlers = [];
					this.handlers.set(channel, handlers);
				}
				handlers.push(handler);
			}

			async signalReady() {
				const start = (/** @type {string} */ parentOrigin) => {
					window.parent.postMessage({ target: ID, channel: 'webview-ready', data: {} }, parentOrigin, [this.channel.port2]);
				};

				const parentOrigin = searchParams.get('parentOrigin');

				const hostname = location.hostname;

				if (!crypto.subtle) {
					// cannot validate, not running in a secure context
					throw new Error(`'crypto.subtle' is not available so webviews will not work. This is likely because the editor is not running in a secure context (https://developer.mozilla.org/en-US/docs/Web/Security/Secure_Contexts).`);
				}

				// Here the `parentOriginHash()` function from `src/vs/workbench/common/webview.ts` is inlined
				// compute a sha-256 composed of `parentOrigin` and `salt` converted to base 32
				let parentOriginHash;
				try {
					const strData = JSON.stringify({ parentOrigin, salt: webviewOrigin });
					const encoder = new TextEncoder();
					const arrData = encoder.encode(strData);
					const hash = await crypto.subtle.digest('sha-256', arrData);
					const hashArray = Array.from(new Uint8Array(hash));
					const hashHex = hashArray.map(b => b.toString(16).padStart(2, '0')).join('');
					// sha256 has 256 bits, so we need at most ceil(lg(2^256-1)/lg(32)) = 52 chars to represent it in base 32
					parentOriginHash = BigInt(`0x${hashHex}`).toString(32).padStart(52, '0');
				} catch (err) {
					throw err instanceof Error ? err : new Error(String(err));
				}

				if (hostname === parentOriginHash || hostname.startsWith(parentOriginHash + '.')) {
					// validation succeeded!
					return start(parentOrigin);
				}

				// force start
				return start(parentOrigin);

				throw new Error(`Expected '${parentOriginHash}' as hostname or subdomain!`);
			}
		}();

		const unloadMonitor = new class {

			constructor() {
				this.confirmBeforeClose = 'keyboardOnly';
				this.isModifierKeyDown = false;

				hostMessaging.onMessage('set-confirm-before-close', (_e, data) => {
					this.confirmBeforeClose = data;
				});

				hostMessaging.onMessage('content', (_e, data) => {
					this.confirmBeforeClose = data.confirmBeforeClose;
				});

				window.addEventListener('beforeunload', (event) => {
					if (onElectron) {
						return;
					}

					switch (this.confirmBeforeClose) {
						case 'always': {
							event.preventDefault();
							event.returnValue = '';
							return '';
						}
						case 'never': {
							break;
						}
						case 'keyboardOnly':
						default: {
							if (this.isModifierKeyDown) {
								event.preventDefault();
								event.returnValue = '';
								return '';
							}
							break;
						}
					}
				});
			}

			onIframeLoaded(/** @type {HTMLIFrameElement} */ frame) {
				assertIsDefined(frame.contentWindow).addEventListener('keydown', e => {
					this.isModifierKeyDown = e.metaKey || e.ctrlKey || e.altKey;
				});

				assertIsDefined(frame.contentWindow).addEventListener('keyup', () => {
					this.isModifierKeyDown = false;
				});
			}
		};

		// state
		let firstLoad = true;
		/** @type {any} */
		let loadTimeout;
		let styleVersion = 0;

		/** @type {Array<{ readonly message: any, transfer?: ArrayBuffer[] }>} */
		let pendingMessages = [];

		const initData = {
			/** @type {number | undefined} */
			initialScrollProgress: undefined,

			/** @type {{ [key: string]: string } | undefined} */
			styles: undefined,

			/** @type {string | undefined} */
			activeTheme: undefined,

			/** @type {string | undefined} */
			themeId: undefined,

			/** @type {string | undefined} */
			themeLabel: undefined,

			/** @type {boolean} */
			screenReader: false,

			/** @type {boolean} */
			reduceMotion: false,
		};

		hostMessaging.onMessage('did-load-resource', (_event, data) => {
			navigator.serviceWorker.getRegistration().then(registration => {
				assertIsDefined(registration.active).postMessage({ channel: 'did-load-resource', data }, data.data?.buffer ? [data.data.buffer] : []);
			});
		});

		hostMessaging.onMessage('did-load-localhost', (_event, data) => {
			navigator.serviceWorker.getRegistration().then(registration => {
				assertIsDefined(registration.active).postMessage({ channel: 'did-load-localhost', data });
			});
		});

		navigator.serviceWorker.addEventListener('message', event => {
			switch (event.data.channel) {
				case 'load-resource':
				case 'load-localhost':
					hostMessaging.postMessage(event.data.channel, event.data);
					return;
			}
		});
		/**
		 * @param {HTMLDocument?} document
		 * @param {HTMLElement?} body
		 */
		const applyStyles = (document, body) => {
			if (!document) {
				return;
			}

			if (body) {
				body.classList.remove('vscode-light', 'vscode-dark', 'vscode-high-contrast', 'vscode-high-contrast-light', 'vscode-reduce-motion', 'vscode-using-screen-reader');

				if (initData.activeTheme) {
					body.classList.add(initData.activeTheme);
					if (initData.activeTheme === 'vscode-high-contrast-light') {
						// backwards compatibility
						body.classList.add('vscode-high-contrast');
					}
				}

				if (initData.reduceMotion) {
					body.classList.add('vscode-reduce-motion');
				}

				if (initData.screenReader) {
					body.classList.add('vscode-using-screen-reader');
				}

				body.dataset.vscodeThemeKind = initData.activeTheme;
				/** @deprecated data-vscode-theme-name will be removed, use data-vscode-theme-id instead */
				body.dataset.vscodeThemeName = initData.themeLabel || '';
				body.dataset.vscodeThemeId = initData.themeId || '';
			}

			if (initData.styles) {
				const documentStyle = document.documentElement.style;

				// Remove stale properties
				for (let i = documentStyle.length - 1; i >= 0; i--) {
					const property = documentStyle[i];

					// Don't remove properties that the webview might have added separately
					if (property && property.startsWith('--vscode-')) {
						documentStyle.removeProperty(property);
					}
				}

				// Re-add new properties
				for (const [variable, value] of Object.entries(initData.styles)) {
					documentStyle.setProperty(`--${variable}`, value);
				}
			}
		};

		/**
		 * @param {MouseEvent} event
		 */
		const handleInnerClick = (event) => {
			if (!event?.view?.document) {
				return;
			}

			const baseElement = event.view.document.querySelector('base');

			for (const pathElement of event.composedPath()) {
				/** @type {any} */
				const node = pathElement;
				if (node.tagName && node.tagName.toLowerCase() === 'a' && node.href) {
					if (node.getAttribute('href') === '#') {
						event.view.scrollTo(0, 0);
					} else if (node.hash && (node.getAttribute('href') === node.hash || (baseElement && node.href === baseElement.href + node.hash))) {
						const fragment = node.hash.slice(1);
						const decodedFragment = decodeURIComponent(fragment);
						const scrollTarget = event.view.document.getElementById(fragment) ?? event.view.document.getElementById(decodedFragment);
						if (scrollTarget) {
							scrollTarget.scrollIntoView();
						} else if (decodedFragment.toLowerCase() === 'top') {
							event.view.scrollTo(0, 0);
						}
					} else {
						hostMessaging.postMessage('did-click-link', { uri: node.href.baseVal || node.href });
					}
					event.preventDefault();
					return;
				}
			}
		};

		/**
		 * @param {MouseEvent} event
		 */
		const handleAuxClick = (event) => {
			// Prevent middle clicks opening a broken link in the browser
			if (!event?.view?.document) {
				return;
			}

			if (event.button === 1) {
				for (const pathElement of event.composedPath()) {
					/** @type {any} */
					const node = pathElement;
					if (node.tagName && node.tagName.toLowerCase() === 'a' && node.href) {
						event.preventDefault();
						return;
					}
				}
			}
		};

		/**
		 * @param {KeyboardEvent} e
		 */
		const handleInnerKeydown = (e) => {
			// If the keypress would trigger a browser event, such as copy or paste,
			// make sure we block the browser from dispatching it. Instead VS Code
			// handles these events and will dispatch a copy/paste back to the webview
			// if needed
			if (isUndoRedo(e) || isPrint(e) || isFindEvent(e) || isSaveEvent(e)) {
				e.preventDefault();
			} else if (isCopyPasteOrCut(e)) {
				if (onElectron) {
					e.preventDefault();
				} else {
					return; // let the browser handle this
				}
			} else if (!onElectron && (isCloseTab(e) || isNewWindow(e))) {
				// Prevent Ctrl+W closing window / Ctrl+N opening new window in PWA.
				// (No effect in a regular browser tab.)
				e.preventDefault();
			}

			hostMessaging.postMessage('did-keydown', {
				key: e.key,
				keyCode: e.keyCode,
				code: e.code,
				shiftKey: e.shiftKey,
				altKey: e.altKey,
				ctrlKey: e.ctrlKey,
				metaKey: e.metaKey,
				repeat: e.repeat
			});
		};
		/**
		 * @param {KeyboardEvent} e
		 */
		const handleInnerKeyup = (e) => {
			hostMessaging.postMessage('did-keyup', {
				key: e.key,
				keyCode: e.keyCode,
				code: e.code,
				shiftKey: e.shiftKey,
				altKey: e.altKey,
				ctrlKey: e.ctrlKey,
				metaKey: e.metaKey,
				repeat: e.repeat
			});
		};

		/**
		 * @param {KeyboardEvent} e
		 * @return {boolean}
		 */
		function isCopyPasteOrCut(e) {
			const hasMeta = e.ctrlKey || e.metaKey;
			const shiftInsert = e.shiftKey && e.key.toLowerCase() === 'insert';
			return (hasMeta && ['c', 'v', 'x'].includes(e.key.toLowerCase())) || shiftInsert;
		}

		/**
		 * @param {KeyboardEvent} e
		 * @return {boolean}
		 */
		function isUndoRedo(e) {
			const hasMeta = e.ctrlKey || e.metaKey;
			return hasMeta && ['z', 'y'].includes(e.key.toLowerCase());
		}

		/**
		 * @param {KeyboardEvent} e
		 * @return {boolean}
		 */
		function isPrint(e) {
			const hasMeta = e.ctrlKey || e.metaKey;
			return hasMeta && e.key.toLowerCase() === 'p';
		}

		/**
		 * @param {KeyboardEvent} e
		 * @return {boolean}
		 */
		function isFindEvent(e) {
			const hasMeta = e.ctrlKey || e.metaKey;
			return hasMeta && e.key.toLowerCase() === 'f';
		}

		/**
		 * @param {KeyboardEvent} e
		 * @return {boolean}
		 */
		function isSaveEvent(e) {
			const hasMeta = e.ctrlKey || e.metaKey;
			return hasMeta && e.key.toLowerCase() === 's';
		}

		/**
		 * @param {KeyboardEvent} e
		 * @return {boolean}
		 */
		function isCloseTab(e) {
			const hasMeta = e.ctrlKey || e.metaKey;
			return hasMeta && e.key.toLowerCase() === 'w';
		}

		/**
		 * @param {KeyboardEvent} e
		 * @return {boolean}
		 */
		function isNewWindow(e) {
			const hasMeta = e.ctrlKey || e.metaKey;
			return hasMeta && e.key.toLowerCase() === 'n';
		}

		let isHandlingScroll = false;

		/**
		 * @param {WheelEvent} event
		 */
		const handleWheel = (event) => {
			if (isHandlingScroll) {
				return;
			}

			hostMessaging.postMessage('did-scroll-wheel', {
				deltaMode: event.deltaMode,
				deltaX: event.deltaX,
				deltaY: event.deltaY,
				deltaZ: event.deltaZ,
				detail: event.detail,
				type: event.type
			});
		};

		/**
		 * @param {Event} event
		 */
		const handleInnerScroll = (event) => {
			if (isHandlingScroll) {
				return;
			}

			const target = /** @type {HTMLDocument | null} */ (event.target);
			const currentTarget = /** @type {Window | null} */ (event.currentTarget);
			if (!currentTarget || !target?.body) {
				return;
			}

			const progress = currentTarget.scrollY / target.body.clientHeight;
			if (isNaN(progress)) {
				return;
			}

			isHandlingScroll = true;
			window.requestAnimationFrame(() => {
				try {
					hostMessaging.postMessage('did-scroll', { scrollYPercentage: progress });
				} catch (e) {
					// noop
				}
				isHandlingScroll = false;
			});
		};

		function handleInnerDragStartEvent(/** @type {DragEvent} */ e) {
			if (e.defaultPrevented) {
				// Extension code has already handled this event
				return;
			}

			if (!e.dataTransfer || e.shiftKey) {
				return;
			}

			// Only handle drags from outside editor for now
			if (e.dataTransfer.items.length && Array.prototype.every.call(e.dataTransfer.items, item => item.kind === 'file')) {
				hostMessaging.postMessage('drag-start', undefined);
			}
		}

		/**
		 * @param {() => void} callback
		 */
		function onDomReady(callback) {
			if (document.readyState === 'interactive' || document.readyState === 'complete') {
				callback();
			} else {
				document.addEventListener('DOMContentLoaded', callback);
			}
		}

		function areServiceWorkersEnabled() {
			try {
				return !!navigator.serviceWorker;
			} catch (e) {
				return false;
			}
		}

		/**
		 * @param {import('../webviewMessages').UpdateContentEvent} data
		 * @return {string}
		 */
		function toContentHtml(data) {
			const options = data.options;
			const text = data.contents;
			const newDocument = new DOMParser().parseFromString(text, 'text/html');

			newDocument.querySelectorAll('a').forEach(a => {
				if (!a.title) {
					const href = a.getAttribute('href');
					if (typeof href === 'string') {
						a.title = href;
					}
				}
			});

			// Set default aria role
			if (!newDocument.body.hasAttribute('role')) {
				newDocument.body.setAttribute('role', 'document');
			}

			// Inject default script
			if (options.allowScripts) {
				const defaultScript = newDocument.createElement('script');
				defaultScript.id = '_vscodeApiScript';
				defaultScript.textContent = getVsCodeApiScript(options.allowMultipleAPIAcquire, data.state);
				newDocument.head.prepend(defaultScript);
			}

			// Inject default styles
			newDocument.head.prepend(defaultStyles.cloneNode(true));

			applyStyles(newDocument, newDocument.body);

			// Strip out unsupported http-equiv tags
			for (const metaElement of Array.from(newDocument.querySelectorAll('meta'))) {
				const httpEquiv = metaElement.getAttribute('http-equiv');
				if (httpEquiv && !/^(content-security-policy|default-style|content-type)$/i.test(httpEquiv)) {
					console.warn(`Removing unsupported meta http-equiv: ${httpEquiv}`);
					metaElement.remove();
				}
			}

			// Check for CSP
			const csp = newDocument.querySelector('meta[http-equiv="Content-Security-Policy"]');
			if (!csp) {
				hostMessaging.postMessage('no-csp-found', undefined);
			} else {
				try {
					// Attempt to rewrite CSPs that hardcode old-style resource endpoint
					const cspContent = csp.getAttribute('content');
					if (cspContent) {
						const newCsp = cspContent.replace(/(vscode-webview-resource|vscode-resource):(?=(\s|;|$))/g, data.cspSource);
						csp.setAttribute('content', newCsp);
					}
				} catch (e) {
					console.error(`Could not rewrite csp: ${e}`);
				}
			}

			// set DOCTYPE for newDocument explicitly as DOMParser.parseFromString strips it off
			// and DOCTYPE is needed in the iframe to ensure that the user agent stylesheet is correctly overridden
			return '<!DOCTYPE html>\n' + newDocument.documentElement.outerHTML;
		}

		// Also forward events before the contents of the webview have loaded
		window.addEventListener('keydown', handleInnerKeydown);
		window.addEventListener('keyup', handleInnerKeyup);
		window.addEventListener('dragenter', handleInnerDragStartEvent);
		window.addEventListener('dragover', handleInnerDragStartEvent);

		onDomReady(() => {
			if (!document.body) {
				return;
			}

			hostMessaging.onMessage('styles', (_event, data) => {
				++styleVersion;

				initData.styles = data.styles;
				initData.activeTheme = data.activeTheme;
				initData.themeLabel = data.themeLabel;
				initData.themeId = data.themeId;
				initData.reduceMotion = data.reduceMotion;
				initData.screenReader = data.screenReader;

				const target = getActiveFrame();
				if (!target) {
					return;
				}

				if (target.contentDocument) {
					applyStyles(target.contentDocument, target.contentDocument.body);
				}
			});

			// propagate focus
			hostMessaging.onMessage('focus', () => {
				const activeFrame = getActiveFrame();
				if (!activeFrame || !activeFrame.contentWindow) {
					// Focus the top level webview instead
					window.focus();
					return;
				}

				if (document.activeElement === activeFrame) {
					// We are already focused on the iframe (or one of its children) so no need
					// to refocus.
					return;
				}

				activeFrame.contentWindow.focus();
			});

			// update iframe-contents
			let updateId = 0;
			hostMessaging.onMessage('content', async (_event, /** @type {import('../webviewMessages').UpdateContentEvent} */ data) => {
				const currentUpdateId = ++updateId;
				try {
					await workerReady;
				} catch (e) {
					console.error(`Webview fatal error: ${e}`);
					hostMessaging.postMessage('fatal-error', { message: e + '' });
					return;
				}

				if (currentUpdateId !== updateId) {
					return;
				}

				const options = data.options;
				const newDocument = toContentHtml(data);

				const initialStyleVersion = styleVersion;

				const frame = getActiveFrame();
				const wasFirstLoad = firstLoad;
				// keep current scrollY around and use later
				/** @type {(body: HTMLElement, window: Window) => void} */
				let setInitialScrollPosition;
				if (firstLoad) {
					firstLoad = false;
					setInitialScrollPosition = (body, window) => {
						if (typeof initData.initialScrollProgress === 'number' && !isNaN(initData.initialScrollProgress)) {
							if (window.scrollY === 0) {
								window.scroll(0, body.clientHeight * initData.initialScrollProgress);
							}
						}
					};
				} else {
					const scrollY = frame && frame.contentDocument && frame.contentDocument.body ? assertIsDefined(frame.contentWindow).scrollY : 0;
					setInitialScrollPosition = (body, window) => {
						if (window.scrollY === 0) {
							window.scroll(0, scrollY);
						}
					};
				}

				// Clean up old pending frames and set current one as new one
				const previousPendingFrame = getPendingFrame();
				if (previousPendingFrame) {
					previousPendingFrame.setAttribute('id', '');
					document.body.removeChild(previousPendingFrame);
				}
				if (!wasFirstLoad) {
					pendingMessages = [];
				}

				const newFrame = document.createElement('iframe');
				newFrame.title = data.title;
				newFrame.setAttribute('id', 'pending-frame');
				newFrame.setAttribute('frameborder', '0');

				const sandboxRules = new Set(['allow-same-origin', 'allow-pointer-lock']);
				if (options.allowScripts) {
					sandboxRules.add('allow-scripts');
					sandboxRules.add('allow-downloads');
				}
				if (options.allowForms) {
					sandboxRules.add('allow-forms');
				}
				newFrame.setAttribute('sandbox', Array.from(sandboxRules).join(' '));

				const allowRules = ['cross-origin-isolated;', 'autoplay;'];
				if (!isFirefox && options.allowScripts) {
					allowRules.push('clipboard-read;', 'clipboard-write;');
				}
				newFrame.setAttribute('allow', allowRules.join(' '));
				// We should just be able to use srcdoc, but I wasn't
				// seeing the service worker applying properly.
				// Fake load an empty on the correct origin and then write real html
				// into it to get around this.
				const fakeUrlParams = new URLSearchParams({ id: ID });
				if (globalThis.crossOriginIsolated) {
					fakeUrlParams.set('vscode-coi', '3'); /*COOP+COEP*/
				}
				newFrame.src = `./fake.html?${fakeUrlParams.toString()}`;

				newFrame.style.cssText = 'display: block; margin: 0; overflow: hidden; position: absolute; width: 100%; height: 100%; visibility: hidden';
				document.body.appendChild(newFrame);

				newFrame.contentWindow.addEventListener('keydown', handleInnerKeydown);
				newFrame.contentWindow.addEventListener('keyup', handleInnerKeyup);

				/**
				 * @param {Document} contentDocument
				 */
				function onFrameLoaded(contentDocument) {
					// Workaround for https://bugs.chromium.org/p/chromium/issues/detail?id=978325
					setTimeout(() => {
						contentDocument.open();
						contentDocument.write(newDocument);
						contentDocument.close();
						hookupOnLoadHandlers(newFrame);

						if (initialStyleVersion !== styleVersion) {
							applyStyles(contentDocument, contentDocument.body);
						}
					}, 0);
				}

				if (!options.allowScripts && isSafari) {
					// On Safari for iframes with scripts disabled, the `DOMContentLoaded` never seems to be fired: https://bugs.webkit.org/show_bug.cgi?id=33604
					// Use polling instead.
					const interval = setInterval(() => {
						// If the frame is no longer mounted, loading has stopped
						if (!newFrame.parentElement) {
							clearInterval(interval);
							return;
						}

						const contentDocument = assertIsDefined(newFrame.contentDocument);
						if (contentDocument.location.pathname.endsWith('/fake.html') && contentDocument.readyState !== 'loading') {
							clearInterval(interval);
							onFrameLoaded(contentDocument);
						}
					}, 10);
				} else {
					assertIsDefined(newFrame.contentWindow).addEventListener('DOMContentLoaded', e => {
						const contentDocument = e.target ? (/** @type {HTMLDocument} */ (e.target)) : undefined;
						onFrameLoaded(assertIsDefined(contentDocument));
					});
				}

				/**
				 * @param {Document} contentDocument
				 * @param {Window} contentWindow
				 */
				const onLoad = (contentDocument, contentWindow) => {
					if (contentDocument && contentDocument.body) {
						// Workaround for https://github.com/microsoft/vscode/issues/12865
						// check new scrollY and reset if necessary
						setInitialScrollPosition(contentDocument.body, contentWindow);
					}

					const newFrame = getPendingFrame();
					if (newFrame && newFrame.contentDocument && newFrame.contentDocument === contentDocument) {
						const wasFocused = document.hasFocus();
						const oldActiveFrame = getActiveFrame();
						if (oldActiveFrame) {
							document.body.removeChild(oldActiveFrame);
						}
						// Styles may have changed since we created the element. Make sure we re-style
						if (initialStyleVersion !== styleVersion) {
							applyStyles(newFrame.contentDocument, newFrame.contentDocument.body);
						}
						newFrame.setAttribute('id', 'active-frame');
						newFrame.style.visibility = 'visible';

						contentWindow.addEventListener('scroll', handleInnerScroll);
						contentWindow.addEventListener('wheel', handleWheel);

						if (wasFocused) {
							contentWindow.focus();
						}

						pendingMessages.forEach((message) => {
							contentWindow.postMessage(message.message, window.origin, message.transfer);
						});
						pendingMessages = [];
					}
				};

				/**
				 * @param {HTMLIFrameElement} newFrame
				 */
				function hookupOnLoadHandlers(newFrame) {
					clearTimeout(loadTimeout);
					loadTimeout = undefined;
					loadTimeout = setTimeout(() => {
						clearTimeout(loadTimeout);
						loadTimeout = undefined;
						onLoad(assertIsDefined(newFrame.contentDocument), assertIsDefined(newFrame.contentWindow));
					}, 200);

					const contentWindow = assertIsDefined(newFrame.contentWindow);

					contentWindow.addEventListener('load', function (e) {
						const contentDocument = /** @type {Document} */ (e.target);

						if (loadTimeout) {
							clearTimeout(loadTimeout);
							loadTimeout = undefined;
							onLoad(contentDocument, this);
						}
					});

					// Bubble out various events
					contentWindow.addEventListener('click', handleInnerClick);
					contentWindow.addEventListener('auxclick', handleAuxClick);
					contentWindow.addEventListener('keydown', handleInnerKeydown);
					contentWindow.addEventListener('keyup', handleInnerKeyup);
					contentWindow.addEventListener('contextmenu', e => {
						if (e.defaultPrevented) {
							// Extension code has already handled this event
							return;
						}

						e.preventDefault();

						/** @type { Record<string, boolean>} */
						let context = {};

						/** @type {HTMLElement | null} */
						let el = e.target;
						while (true) {
							if (!el) {
								break;
							}

							// Search self/ancestors for the closest context data attribute
							el = el.closest('[data-vscode-context]');
							if (!el) {
								break;
							}

							try {
								context = { ...JSON.parse(el.dataset.vscodeContext), ...context };
							} catch (e) {
								console.error(`Error parsing 'data-vscode-context' as json`, el, e);
							}

							el = el.parentElement;
						}

						hostMessaging.postMessage('did-context-menu', {
							clientX: e.clientX,
							clientY: e.clientY,
							context: context
						});
					});

					contentWindow.addEventListener('dragenter', handleInnerDragStartEvent);
					contentWindow.addEventListener('dragover', handleInnerDragStartEvent);

					unloadMonitor.onIframeLoaded(newFrame);
				}
			});

			hostMessaging.onMessage('set-title', async (_event, data) => {
				const target = getActiveFrame();
				if (target) {
					target.title = data;
				}
			});

			// Forward message to the embedded iframe
			hostMessaging.onMessage('message', (_event, data) => {
				const pending = getPendingFrame();
				if (!pending) {
					const target = getActiveFrame();
					if (target) {
						assertIsDefined(target.contentWindow).postMessage(data.message, window.origin, data.transfer);
						return;
					}
				}
				pendingMessages.push(data);
			});

			hostMessaging.onMessage('initial-scroll-position', (_event, progress) => {
				initData.initialScrollProgress = progress;
			});

			hostMessaging.onMessage('execCommand', (_event, data) => {
				const target = getActiveFrame();
				if (!target) {
					return;
				}
				assertIsDefined(target.contentDocument).execCommand(data);
			});

			/** @type {string | undefined} */
			let lastFindValue = undefined;

			hostMessaging.onMessage('find', (_event, data) => {
				const target = getActiveFrame();
				if (!target) {
					return;
				}

				if (!data.previous && lastFindValue !== data.value && target.contentWindow) {
					// Reset selection so we start search at the head of the last search
					const selection = target.contentWindow.getSelection();
					if (selection) {
						selection.collapse(selection.anchorNode);
					}
				}
				lastFindValue = data.value;

				const didFind = (/** @type {any} */ (target.contentWindow)).find(
					data.value,
					/* caseSensitive*/ false,
					/* backwards*/ data.previous,
					/* wrapAround*/ true,
					/* wholeWord */ false,
					/* searchInFrames*/ false,
					false);
				hostMessaging.postMessage('did-find', didFind);
			});

			hostMessaging.onMessage('find-stop', (_event, data) => {
				const target = getActiveFrame();
				if (!target) {
					return;
				}

				lastFindValue = undefined;

				if (!data.clearSelection && target.contentWindow) {
					const selection = target.contentWindow.getSelection();
					if (selection) {
						for (let i = 0; i < selection.rangeCount; i++) {
							selection.removeRange(selection.getRangeAt(i));
						}
					}
				}
			});

			trackFocus({
				onFocus: () => hostMessaging.postMessage('did-focus', undefined),
				onBlur: () => hostMessaging.postMessage('did-blur', undefined)
			});

			(/** @type {any} */ (window))[vscodePostMessageFuncName] = (/** @type {string} */ command, /** @type {any} */ data) => {
				switch (command) {
					case 'onmessage':
					case 'do-update-state':
						hostMessaging.postMessage(command, data);
						break;
				}
			};

			hostMessaging.signalReady();
		});
	</script>
</body>

</html><|MERGE_RESOLUTION|>--- conflicted
+++ resolved
@@ -8,11 +8,7 @@
 		Instead of updating the script-src SHA, it possible to replace it on 'unsafe-inline'.
 	-->
 	<meta http-equiv="Content-Security-Policy"
-<<<<<<< HEAD
-		content="default-src 'none'; script-src 'sha256-q2lwDx7UB4w3YVjBbXfFDi3X0K5TreHWo1Betc5NrwE=' 'self'; frame-src 'self'; style-src 'unsafe-inline';">
-=======
 		content="default-src 'none'; script-src 'sha256-4A7BC3A+gc8e1t5I0rfDNtBiGlA0/GTojKdfdDHAWYw=' 'self'; frame-src 'self'; style-src 'unsafe-inline';">
->>>>>>> c7a87818
 
 	<!-- Disable pinch zooming -->
 	<meta name="viewport"
