{
  "name": "che-github-authentication",
  "displayName": "%displayName%",
  "description": "%description%",
  "publisher": "vscode",
  "license": "MIT",
  "version": "0.0.2",
  "engines": {
    "vscode": "^1.41.0"
  },
  "icon": "images/icon.png",
  "categories": [
    "Other"
  ],
  "activationEvents": [
    "onAuthenticationRequest:github"
  ],
  "capabilities": {
    "virtualWorkspaces": true,
    "untrustedWorkspaces": {
      "supported": true
    }
  },
  "contributes": {
    "authentication": [
      {
        "label": "GitHub",
        "id": "github"
      }
    ],
    "commands": [
      {
        "command": "github-authentication.device-code-flow.authentication",
        "title": "Device Authentication",
        "category": "GitHub",
        "enablement": "github-authentication.device-code-flow.enabled"
      },
      {
        "command": "github-authentication.device-code-flow.remove-token",
        "title": "Remove Device Authentication Token",
        "category": "GitHub",
        "enablement": "github-authentication.device-code-flow.enabled"
      }
    ]
  },
  "main": "./out/extension.js",
  "scripts": {
    "compile": "gulp compile-extension:che-github-authentication",
    "compile-web": "npx webpack-cli --config extension-browser.webpack.config --mode none",
    "watch": "gulp watch-extension:che-github-authentication",
    "watch-web": "npx webpack-cli --config extension-browser.webpack.config --mode none --watch --info-verbosity verbose",
    "vscode:prepublish": "npm run compile"
  },
  "dependencies": {
    "inversify": "^6.0.2",
    "@devfile/api": "^2.3.0-1723034342",
    "@kubernetes/client-node": "^0.22.0",
    "uuid": "8.1.0",
    "@vscode/extension-telemetry": "0.7.5",
    "vscode-nls": "^5.0.0",
    "vscode-tas-client": "^0.1.47"
  },
  "devDependencies": {
    "@types/node": "20.x",
    "@types/node-fetch": "^2.5.7",
    "@types/uuid": "8.0.0",
    "webpack-node-externals": "^3.0.0"
  },
<<<<<<< HEAD
  "overrides": {
    "jsonpath-plus": "10.0.1"
=======
  "resolutions": {
    "jsonpath-plus": "10.1.0"
>>>>>>> 48cc3bc2
  },
  "repository": {
    "type": "git",
    "url": "https://github.com/che-incubator/che-code.git"
  },
  "extensionDependencies": [
    "eclipse-che.api"
  ],
  "jest": {
    "collectCoverage": true,
    "collectCoverageFrom": [
      "src/**/*.ts"
    ],
    "coverageDirectory": "./coverage",
    "transform": {
      "^.+\\.tsx?$": "ts-jest"
    },
    "modulePathIgnorePatterns": [
      "<rootDir>/dist"
    ],
    "testRegex": "(/__tests__/.*|(\\.|/)(test|spec))\\.(jsx?|tsx?)$",
    "moduleFileExtensions": [
      "ts",
      "tsx",
      "js",
      "jsx",
      "json"
    ]
  }
}<|MERGE_RESOLUTION|>--- conflicted
+++ resolved
@@ -66,13 +66,8 @@
     "@types/uuid": "8.0.0",
     "webpack-node-externals": "^3.0.0"
   },
-<<<<<<< HEAD
   "overrides": {
-    "jsonpath-plus": "10.0.1"
-=======
-  "resolutions": {
     "jsonpath-plus": "10.1.0"
->>>>>>> 48cc3bc2
   },
   "repository": {
     "type": "git",
