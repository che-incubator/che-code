{
  "name": "api",
  "displayName": "%displayName%",
  "description": "%description%",
  "publisher": "eclipse-che",
  "license": "EPL-2.0",
  "version": "0.0.1",
  "engines": {
    "vscode": "^1.63.0"
  },
  "icon": "images/eclipse-che-logo.png",
  "categories": [
    "Other"
  ],
  "activationEvents": [
    "*"
  ],
  "capabilities": {
    "virtualWorkspaces": true,
    "untrustedWorkspaces": {
      "supported": true
    }
  },
  "main": "./out/extension.js",
  "scripts": {
    "compile": "gulp compile-extension:che-api",
    "watch": "gulp watch-extension:che-api",
    "vscode:prepublish": "npm run compile",
    "test": "jest"
  },
  "dependencies": {
    "@devfile/api": "^2.3.0-1723034342",
    "axios": "^1.7.4",
    "@kubernetes/client-node": "^0.22.0",
    "fs-extra": "^11.2.0",
    "inversify": "^6.0.2",
    "js-yaml": "^4.1.0",
    "reflect-metadata": "^0.2.2",
    "vscode-nls": "^5.0.0",
    "@eclipse-che/workspace-telemetry-client": "^0.0.1-1685523760"
  },
  "devDependencies": {
    "@types/fs-extra": "^9.0.13",
    "@types/jest": "^27.4.0",
    "@types/js-yaml": "^4.0.5",
    "@types/node": "20.x",
    "jest": "^27.4.7",
    "ts-jest": "^27.1.2",
    "webpack-node-externals": "^3.0.0"
  },
<<<<<<< HEAD
  "overrides": {
    "jsonpath-plus": "10.0.0"
=======
  "resolutions": {
    "jsonpath-plus": "10.0.1"
>>>>>>> f8328573
  },
  "repository": {
    "type": "git",
    "url": "https://github.com/che-incubator/che-code.git"
  },
  "jest": {
    "testEnvironment": "node",
    "collectCoverage": true,
    "collectCoverageFrom": [
      "src/**/*.ts"
    ],
    "coverageDirectory": "./coverage",
    "transform": {
      "^.+\\.tsx?$": "ts-jest"
    },
    "modulePathIgnorePatterns": [
      "<rootDir>/dist"
    ],
    "testRegex": "(/__tests__/.*|(\\.|/)(test|spec))\\.(jsx?|tsx?)$",
    "moduleFileExtensions": [
      "ts",
      "tsx",
      "js",
      "jsx",
      "json"
    ]
  }
}<|MERGE_RESOLUTION|>--- conflicted
+++ resolved
@@ -48,13 +48,8 @@
     "ts-jest": "^27.1.2",
     "webpack-node-externals": "^3.0.0"
   },
-<<<<<<< HEAD
   "overrides": {
-    "jsonpath-plus": "10.0.0"
-=======
-  "resolutions": {
     "jsonpath-plus": "10.0.1"
->>>>>>> f8328573
   },
   "repository": {
     "type": "git",
