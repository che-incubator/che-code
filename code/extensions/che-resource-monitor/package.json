{
  "name": "resource-monitor",
  "displayName": "%displayName%",
  "description": "%description%",
  "publisher": "eclipse-che",
  "license": "EPL-2.0",
  "version": "0.0.1",
  "engines": {
    "vscode": "^1.63.0"
  },
  "icon": "images/eclipse-che-logo.png",
  "categories": [
    "Other"
  ],
  "activationEvents": [
    "*"
  ],
  "capabilities": {
    "virtualWorkspaces": true,
    "untrustedWorkspaces": {
      "supported": true
    }
  },
  "main": "./out/extension.js",
  "scripts": {
    "compile": "gulp compile-extension:che-resource-monitor",
    "watch": "gulp watch-extension:che-resource-monitor",
    "vscode:prepublish": "npm run compile",
    "test": "jest",
    "lint:fix": "eslint --fix --cache=true --no-error-on-unmatched-pattern=true \"{src,tests}/**/*.{ts,tsx}\""
  },
  "dependencies": {
    "@devfile/api": "^2.3.0-1723034342",
    "@kubernetes/client-node": "^0.22.0",
    "got": "11.8.0",
    "inversify": "^6.0.2",
    "reflect-metadata": "^0.2.2",
    "request": "2.88.2"
  },
  "devDependencies": {
    "@types/fs-extra": "^9.0.13",
    "@types/jest": "^27.4.1",
    "@types/js-yaml": "^4.0.5",
    "@types/node": "20.x",
    "add": "^2.0.6",
    "jest": "27.3.1",
    "ts-jest": "^27.1.4"
  },
<<<<<<< HEAD
  "overrides": {
    "jsonpath-plus": "10.0.0"
=======
  "resolutions": {
    "jsonpath-plus": "10.0.1"
>>>>>>> f8328573
  },
  "repository": {
    "type": "git",
    "url": "https://github.com/che-incubator/che-code.git"
  },
  "extensionDependencies": [
    "eclipse-che.api"
  ],
  "jest": {
    "collectCoverage": true,
    "collectCoverageFrom": [
      "src/**/*.ts"
    ],
    "coverageDirectory": "./coverage",
    "transform": {
      "^.+\\.tsx?$": "ts-jest"
    },
    "modulePathIgnorePatterns": [
      "<rootDir>/dist"
    ],
    "testRegex": "(/__tests__/.*|(\\.|/)(test|spec))\\.(jsx?|tsx?)$",
    "moduleFileExtensions": [
      "ts",
      "tsx",
      "js",
      "jsx",
      "json"
    ]
  }
}<|MERGE_RESOLUTION|>--- conflicted
+++ resolved
@@ -46,13 +46,8 @@
     "jest": "27.3.1",
     "ts-jest": "^27.1.4"
   },
-<<<<<<< HEAD
   "overrides": {
-    "jsonpath-plus": "10.0.0"
-=======
-  "resolutions": {
     "jsonpath-plus": "10.0.1"
->>>>>>> f8328573
   },
   "repository": {
     "type": "git",
