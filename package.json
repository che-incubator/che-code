--- conflicted
+++ resolved
@@ -1,11 +1,7 @@
 {
   "name": "code-oss-dev",
   "version": "1.57.0",
-<<<<<<< HEAD
-  "distro": "5a7e0f9786abefbe5c166898c7cb71537b3d651e",
-=======
-  "distro": "32e7f991e227138d9f08ed5bf19f34e6a5192dfd",
->>>>>>> c4f3f8f9
+  "distro": "d4088d7fa3ad4446065d4cec45d90d02d04fe745",
   "author": {
     "name": "Microsoft Corporation"
   },
