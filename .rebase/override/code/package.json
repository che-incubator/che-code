{
    "name": "che-code",
    "bin": "out/vs/server/main.js",
    "devDependencies": {
      "@vscode/l10n-dev": "0.0.18",
<<<<<<< HEAD
      "@vscode/gulp-electron": "^1.38.2",
      "electron": "30.5.1",
      "minimatch": "^3.0.5"
=======
      "@vscode/gulp-electron": "^1.38.2"
>>>>>>> c747810c
    }
}<|MERGE_RESOLUTION|>--- conflicted
+++ resolved
@@ -3,12 +3,8 @@
     "bin": "out/vs/server/main.js",
     "devDependencies": {
       "@vscode/l10n-dev": "0.0.18",
-<<<<<<< HEAD
       "@vscode/gulp-electron": "^1.38.2",
       "electron": "30.5.1",
       "minimatch": "^3.0.5"
-=======
-      "@vscode/gulp-electron": "^1.38.2"
->>>>>>> c747810c
     }
 }