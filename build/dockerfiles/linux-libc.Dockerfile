# Copyright (c) 2021-2023 Red Hat, Inc.
# This program and the accompanying materials are made
# available under the terms of the Eclipse Public License 2.0
# which is available at https://www.eclipse.org/legal/epl-2.0/
#
# SPDX-License-Identifier: EPL-2.0
#

# https://registry.access.redhat.com/ubi8/nodejs-18
<<<<<<< HEAD
FROM registry.access.redhat.com/ubi8/nodejs-18:1 as linux-libc-builder
=======
FROM registry.access.redhat.com/ubi8/nodejs-18:1-81 as linux-libc-builder
>>>>>>> 3a2d784f

USER root

# Export GITHUB_TOKEN into environment variable
ARG GITHUB_TOKEN=''
ENV GITHUB_TOKEN=$GITHUB_TOKEN

# Unset GITHUB_TOKEN environment variable if it is empty.
# This is needed for some tools which use this variable and will fail with 401 Unauthorized error if it is invalid.
# For example, vscode ripgrep downloading is an example of such case.
RUN if [ -z $GITHUB_TOKEN ]; then unset GITHUB_TOKEN; fi

# Install libsecret-devel on s390x and ppc64le for keytar build (binary included in npm package for x86)
RUN { if [[ $(uname -m) == "s390x" ]]; then LIBSECRET="\
      https://rpmfind.net/linux/fedora-secondary/releases/34/Everything/s390x/os/Packages/l/libsecret-0.20.4-2.fc34.s390x.rpm \
      https://rpmfind.net/linux/fedora-secondary/releases/34/Everything/s390x/os/Packages/l/libsecret-devel-0.20.4-2.fc34.s390x.rpm"; \
    elif [[ $(uname -m) == "ppc64le" ]]; then LIBSECRET="\
      libsecret \
      https://rpmfind.net/linux/centos/8-stream/BaseOS/ppc64le/os/Packages/libsecret-devel-0.18.6-1.el8.ppc64le.rpm"; \
    elif [[ $(uname -m) == "x86_64" ]]; then LIBSECRET="\
      https://rpmfind.net/linux/centos/8-stream/BaseOS/x86_64/os/Packages/libsecret-devel-0.18.6-1.el8.x86_64.rpm \
      libsecret"; \
    elif [[ $(uname -m) == "aarch64" ]]; then LIBSECRET="\
      https://rpmfind.net/linux/centos/8-stream/BaseOS/aarch64/os/Packages/libsecret-devel-0.18.6-1.el8.aarch64.rpm \
      libsecret"; \
    else \
      LIBSECRET=""; echo "Warning: arch $(uname -m) not supported"; \
    fi; } \
    && { if [[ $(uname -m) == "x86_64" ]]; then LIBKEYBOARD="\
      https://rpmfind.net/linux/centos/8-stream/AppStream/x86_64/os/Packages/libxkbfile-1.1.0-1.el8.x86_64.rpm \
      https://rpmfind.net/linux/centos/8-stream/PowerTools/x86_64/os/Packages/libxkbfile-devel-1.1.0-1.el8.x86_64.rpm"; \
    elif [[ $(uname -m) == "aarch64" ]]; then LIBKEYBOARD="\
      https://rpmfind.net/linux/centos/8-stream/AppStream/aarch64/os/Packages/libxkbfile-1.1.0-1.el8.aarch64.rpm \
      https://rpmfind.net/linux/centos/8-stream/PowerTools/aarch64/os/Packages/libxkbfile-devel-1.1.0-1.el8.aarch64.rpm"; \
    else \
      LIBKEYBOARD=""; echo "Warning: arch $(uname -m) not supported"; \
    fi; } \
    && yum install -y $LIBSECRET $LIBKEYBOARD curl make cmake gcc gcc-c++ python3.9 git git-core-doc openssh less libX11-devel libxkbcommon bash tar gzip rsync patch \
    && yum -y clean all && rm -rf /var/cache/yum \
<<<<<<< HEAD
    && npm install --global yarn@1 node-gyp@9
=======
    && npm install -g yarn@1.22.17 \
    && npm install -g node-gyp@9.4.1
>>>>>>> 3a2d784f

#########################################################
#
# Copy Che-Code to the container
#
#########################################################
COPY code /checode-compilation
WORKDIR /checode-compilation
ENV ELECTRON_SKIP_BINARY_DOWNLOAD=1 \
    PLAYWRIGHT_SKIP_BROWSER_DOWNLOAD=1

# Initialize a git repository for code build tools
RUN git init .

# change network timeout (slow using multi-arch build)
RUN yarn config set network-timeout 600000 -g

# Grab dependencies (and force to rebuild them)
RUN yarn install --force

# Compile
RUN NODE_ARCH=$(echo "console.log(process.arch)" | node) \
    && NODE_VERSION=$(cat /checode-compilation/remote/.yarnrc | grep target | cut -d ' ' -f 2 | tr -d '"') \
    # cache node from this image to avoid to grab it from within the build
    && mkdir -p /checode-compilation/.build/node/v${NODE_VERSION}/linux-${NODE_ARCH} \
    && echo "caching /checode-compilation/.build/node/v${NODE_VERSION}/linux-${NODE_ARCH}/node" \
    && cp /usr/bin/node /checode-compilation/.build/node/v${NODE_VERSION}/linux-${NODE_ARCH}/node \
    && NODE_OPTIONS="--max_old_space_size=8500" ./node_modules/.bin/gulp vscode-reh-web-linux-${NODE_ARCH}-min \
    && cp -r ../vscode-reh-web-linux-${NODE_ARCH} /checode

RUN chmod a+x /checode/out/server-main.js \
    && chgrp -R 0 /checode && chmod -R g+rwX /checode

### Beginning of tests
# Do not change line above! It is used to cut this section to skip tests

# Compile tests
RUN ./node_modules/.bin/gulp compile-extension:vscode-api-tests \
	compile-extension:markdown-language-features \
	compile-extension:typescript-language-features \
	compile-extension:emmet \
	compile-extension:git \
	compile-extension:ipynb \
	compile-extension-media \
  compile-extension:configuration-editing

# Compile test suites
# https://github.com/microsoft/vscode/blob/cdde5bedbf3ed88f93b5090bb3ed9ef2deb7a1b4/test/integration/browser/README.md#compile
RUN [[ $(uname -m) == "x86_64" ]] && yarn --cwd test/smoke compile && yarn --cwd test/integration/browser compile

# install test dependencies
ENV PLAYWRIGHT_SKIP_BROWSER_DOWNLOAD=0
RUN [[ $(uname -m) == "x86_64" ]] &&  yarn playwright-install 
# Install procps to manage to kill processes and centos stream repository
RUN [[ $(uname -m) == "x86_64" ]] && \
    ARCH=$(uname -m) && \
    yum install --nobest -y procps \
        http://mirror.centos.org/centos/8/extras/${ARCH}/os/Packages/epel-release-8-11.el8.noarch.rpm \
        http://mirror.centos.org/centos/8-stream/BaseOS/${ARCH}/os/Packages/centos-gpg-keys-8-3.el8.noarch.rpm \
        http://mirror.centos.org/centos/8-stream/BaseOS/${ARCH}/os/Packages/centos-stream-repos-8-3.el8.noarch.rpm

RUN [[ $(uname -m) == "x86_64" ]] && yum install -y chromium && \
    PLAYWRIGHT_CHROMIUM_PATH=$(echo /opt/app-root/src/.cache/ms-playwright/chromium-*/) && \
    rm "${PLAYWRIGHT_CHROMIUM_PATH}/chrome-linux/chrome" && \
    ln -s /usr/bin/chromium-browser "${PLAYWRIGHT_CHROMIUM_PATH}/chrome-linux/chrome"

# use of retry and timeout
COPY /build/scripts/helper/retry.sh /opt/app-root/src/retry.sh
RUN chmod u+x /opt/app-root/src/retry.sh

# Run integration tests (Browser)
RUN [[ $(uname -m) == "x86_64" ]] && NODE_ARCH=$(echo "console.log(process.arch)" | node) \
    VSCODE_REMOTE_SERVER_PATH="$(pwd)/../vscode-reh-web-linux-${NODE_ARCH}" \
    /opt/app-root/src/retry.sh -v -t 3 -s 2 -- timeout -v 5m ./scripts/test-web-integration.sh --browser chromium

# Run smoke tests (Browser)
RUN [[ $(uname -m) == "x86_64" ]] && NODE_ARCH=$(echo "console.log(process.arch)" | node) \
    VSCODE_REMOTE_SERVER_PATH="$(pwd)/../vscode-reh-web-linux-${NODE_ARCH}" \
    /opt/app-root/src/retry.sh -v -t 3 -s 2 -- timeout -v 5m yarn smoketest-no-compile --web --headless --electronArgs="--disable-dev-shm-usage --use-gl=swiftshader"

# Do not change line below! It is used to cut this section to skip tests
### Ending of tests

#########################################################
#
# Copy VS Code launcher to the container
#
#########################################################
COPY launcher /checode-launcher
WORKDIR /checode-launcher
RUN yarn \
    && mkdir /checode/launcher \
    && cp -r out/src/*.js /checode/launcher \
    && chgrp -R 0 /checode && chmod -R g+rwX /checode

# Store the content of the result
FROM scratch as linux-libc-content
COPY --from=linux-libc-builder /checode /checode-linux-libc<|MERGE_RESOLUTION|>--- conflicted
+++ resolved
@@ -7,11 +7,7 @@
 #
 
 # https://registry.access.redhat.com/ubi8/nodejs-18
-<<<<<<< HEAD
-FROM registry.access.redhat.com/ubi8/nodejs-18:1 as linux-libc-builder
-=======
 FROM registry.access.redhat.com/ubi8/nodejs-18:1-81 as linux-libc-builder
->>>>>>> 3a2d784f
 
 USER root
 
@@ -51,12 +47,8 @@
     fi; } \
     && yum install -y $LIBSECRET $LIBKEYBOARD curl make cmake gcc gcc-c++ python3.9 git git-core-doc openssh less libX11-devel libxkbcommon bash tar gzip rsync patch \
     && yum -y clean all && rm -rf /var/cache/yum \
-<<<<<<< HEAD
-    && npm install --global yarn@1 node-gyp@9
-=======
     && npm install -g yarn@1.22.17 \
     && npm install -g node-gyp@9.4.1
->>>>>>> 3a2d784f
 
 #########################################################
 #
